--- conflicted
+++ resolved
@@ -396,7 +396,6 @@
     return ax
 
 
-<<<<<<< HEAD
 def plot_reported_results(df, data_items_df=None, save_cfg=cfg.saving_config):
     """Plot figures to described the reported results in the studies.
 
@@ -572,7 +571,7 @@
 
     return ax
 
-=======
+
 def generate_wordcloud(df, save_cfg=cfg.saving_config):
     brain_mask = np.array(Image.open("./img/brain_stencil.png"))
 
@@ -603,7 +602,6 @@
     plt.imshow(wc, interpolation="bilinear")
     plt.axis("off")
     plt.show()
->>>>>>> 63f5759b
 
 
 if __name__ == '__main__':
@@ -616,10 +614,7 @@
     plot_performance_metrics(df)
     plot_performance_metrics(df, cutoff=1, eeg_clf=True)
     plot_performance_metrics(df, cutoff=1, eeg_clf=False)
-<<<<<<< HEAD
+    generate_wordcloud(df)
 
     results_df = load_reported_results_data()
-    plot_reported_results(results_df, data_items_df=df)
-=======
-    generate_wordcloud(df)
->>>>>>> 63f5759b
+    plot_reported_results(results_df, data_items_df=df)